# AI-PAL - Privacy-First AC-AI Cognitive Partner 🤝

> *There once was an AI quite keen*
> *The most agency-conscious you've seen*
> *It tracks every choice*
> *Gives you back your voice*
> *And keeps all your data pristine!*

AI-PAL is a production-ready cognitive partner built on the **Agency Calculus for AI (AC-AI)** framework. It combines privacy-first architecture with the **Fractal Flow Engine (FFE)** to help you achieve goals while measurably expanding your autonomy.

## 🌟 Core Philosophy

**🔒 Privacy First**: All sensitive data processed locally. PII automatically scrubbed. You own your data.

**📈 Agency Expansion**: Every interaction is measured for agency impact. System pauses if your autonomy decreases.

**✅ Ethical Governance**: Four Gates enforcement ensures the system expands human agency without causing harm.

**🎯 Flow-Optimized**: Fractal Flow Engine breaks goals into achievable atomic blocks, maintaining momentum and pride.

## 🏗️ Architecture

```
┌─────────────────────────────────────────────────────────────┐
│                  User Interfaces Layer                       │
│         • CLI (11 commands)  • REST API (23 endpoints)       │
└────────────────────┬────────────────────────────────────────┘
                     │
┌────────────────────▼────────────────────────────────────────┐
│            Integrated AC-AI System                           │
│  • Multi-Model Orchestrator (5 models)                      │
│  • Privacy Manager (PII scrubbing, differential privacy)    │
│  • Enhanced Context Manager (semantic search, 4K tokens)    │
└──┬───────────────┬───────────────┬───────────────┬──────────┘
   │               │               │               │
┌──▼────────┐ ┌───▼─────────┐ ┌───▼─────────┐ ┌──▼──────────┐
│ Gate       │ │ Monitoring  │ │ FFE         │ │ Priority 3  │
│ System     │ │ Systems     │ │ Engine      │ │ Features    │
│            │ │             │ │             │ │             │
│ • Gate 1   │ │ • ARI       │ │ • Goal      │ │ • Social    │
│ • Gate 2   │ │   Monitor   │ │   Ingestor  │ │   Features  │
│ • Gate 3   │ │ • EDM       │ │ • Scoping   │ │ • Persona.  │
│ • Gate 4   │ │   Monitor   │ │   Agent     │ │   Discovery │
│ • Tribunal │ │ • Self-     │ │ • Strength  │ │ • Teaching  │
│ • Plugins  │ │   Improve   │ │   Amplifier │ │   Mode      │
│            │ │             │ │ • Momentum  │ │             │
└────────────┘ └─────────────┘ │   Loop      │ └─────────────┘
                               │ • Growth    │
                               │   Scaffold  │
                               │ • Rewards   │
                               │ • Curiosity │
                               │   Compass   │
                               └─────────────┘
                                     │
                    ┌────────────────┴────────────────┐
                    │                                 │
          ┌─────────▼──────────┐         ┌──────────▼─────────┐
          │  External LLM APIs │         │  Security & Audit  │
          │  • Anthropic       │         │  • Secret Scanner  │
          │  • OpenAI          │         │  • Input Sanitizer │
          │  • Local (Ollama)  │         │  • Audit Logger    │
          └────────────────────┘         └────────────────────┘
```

## 🚀 Key Features

### ✅ **Fully Implemented** (Production Ready - 98% Complete)

#### **Fractal Flow Engine (FFE)** 🎯
The heart of AI-PAL's goal achievement system:

- **Goal Ingestion**: Natural language → structured goals with value estimation
- **80/20 Fractal Scoping**: AI-powered identification of high-impact tasks
- **Atomic Block Planning**: 5-block stop rule keeps you in flow
- **Signature Strength Amplifier**: Reframes tasks to match your unique strengths
- **Momentum Loop Orchestrator**: State machine (planning → working → review → celebrate)
- **Growth Scaffold**: Automatic bottleneck detection and resolution scaffolding
- **Pride-Based Rewards**: Personalized celebration tied to identity and progress
- **Progress Tapestry**: Visual win tracking with narrative connections
- **Epic Meaning Module**: Connects daily wins to long-term aspirations

#### **Monitoring & Agency Tracking** 📊
Real-time measurement of system impact:

- **ARI Monitor** (Autonomy Retention Index): Tracks 7 agency dimensions
  - Decision quality, skill development, AI reliance, bottleneck resolution
  - Confidence, engagement, autonomy perception
  - Automatic alerts when agency floors are breached
- **EDM Monitor** (Epistemic Debt Management): Detects misinformation in real-time
  - Severity scoring, debt resolution tracking, fact-checking integration
- **Self-Improvement Loop**: User feedback collection and LoRA fine-tuning
- **Agency Dashboard**: 7-day reporting with 15+ metrics

#### **Multi-Model Orchestration** 🤖
Intelligent routing across 5 models:

- **Anthropic Claude** (Sonnet, Haiku): Complex reasoning, ethics, creative tasks
- **OpenAI GPT** (4, 3.5-turbo): General tasks, embeddings
- **Local Models** (Phi-2 via Ollama): Privacy-sensitive, simple tasks
- **Smart Routing**: Task complexity → optimal model selection
- **Streaming Support**: Token-by-token responses
- **Cost Tracking**: Per-request token counting and cost calculation

#### **Privacy & Security** 🔒
Enterprise-grade protection:

- **PII Scrubbing**: 15+ detection patterns (API keys, emails, SSNs, credit cards)
- **Differential Privacy**: ε=1.0, δ=1e-5 noise injection
- **Secret Scanner**: 95-99% confidence detection with entropy-based validation
- **Input Sanitization**: SQL injection, XSS, path traversal prevention
- **Audit Logging**: 25+ event types, 90-day retention, async non-blocking
- **Local Processing Priority**: Sensitive operations never leave your device

#### **Four Gates System** ✅
Mandatory ethical checks on all significant actions:

1. **Gate 1: Net Agency Test** - Aggregate ΔAgency ≥ 0
2. **Gate 2: Extraction Analysis** - No dark patterns, lock-ins, coercion
3. **Gate 3: Humanity Override** - Real appeals process with authority
4. **Gate 4: Performance Parity** - No algorithmic discrimination

- **AHO Tribunal**: Multi-stakeholder voting (7 roles, 66% consensus)
- **Circuit Breakers**: Automatic shutdown on threshold violations
- **Re-appeal Process**: Up to 2 appeals with escalation

#### **Priority 3: Advanced Features** ⭐

**Social Relatedness** (Privacy-First):
- User-defined groups (open and invite-only)
- Win sharing (user-initiated only, never automatic)
- Encouragement system (opt-in)
- No vanity metrics, no FOMO mechanics
- Granular privacy controls

**Advanced Personality Profiling**:
- Interactive strength discovery (8 signature strengths)
- Multi-stage assessment (initial → refining → validating)
- Dynamic updates from behavioral observation
- Evidence-based confidence scoring
- Automatic strength refinement

**Learn-by-Teaching Mode**:
- Protégé Pipeline (explain concepts to "student AI")
- AI-powered question generation
- Teaching quality scoring
- Explanation evaluation and feedback

**Curiosity Compass**:
- Exploration opportunity discovery
- Bottleneck → curiosity reframing
- 15-minute exploration blocks
- Discovery tracking and celebration

#### **CLI Application** 💻
11 commands with Rich formatting:

```bash
# Main Commands
ai-pal status              # System health and user stats
ai-pal start "task"        # Start a new FFE momentum loop
ai-pal complete "win"      # Complete task and celebrate
ai-pal ari                 # View agency metrics
ai-pal version             # Show version info

# Personality Commands
ai-pal personality discover  # Interactive strength assessment
ai-pal personality show      # View your discovered strengths

# Social Commands
ai-pal social groups         # View your groups
ai-pal social create-group   # Create a new group

# Teaching Commands
ai-pal teach start           # Start learn-by-teaching session
ai-pal teach topics          # View available teaching topics
```

#### **REST API** 🌐
23 endpoints with FastAPI:

- **System**: `/health`, `/metrics` (Prometheus)
- **Core**: `/api/chat`, `/api/users/{id}/profile`
- **FFE**: `/api/ffe/goals` (create, get, plan)
- **Social**: 7 endpoints (groups, sharing, encouragement)
- **Personality**: 6 endpoints (discovery, strengths, updates)
- **Teaching**: 3 endpoints (start, submit, evaluate)
- **OpenAPI Docs**: Auto-generated at `/docs`
- **JWT Authentication**: Bearer token framework
- **CORS Support**: Configurable origins

#### **Production Infrastructure** 🏭

**Plugin System**:
- 7 plugin types (model_provider, monitoring, gate, ffe_component, interface, integration, utility)
- Sandboxed execution (memory/CPU/time limits)
- Automatic dependency installation
- Version compatibility checking
- Dynamic discovery and loading

**CI/CD Integration**:
- Pre-commit hooks with 4-gate validation
- GitHub Actions workflows
- Automated security scanning
- Performance baseline checking
- Artifact uploads and PR comments

**Deployment**:
- Docker images (multi-stage builds)
- Kubernetes manifests (ConfigMaps, Secrets, Services)
- Prometheus + Grafana monitoring
- Structured logging (JSON, loguru)
- Health checks and readiness probes

**Testing**:
- 180 comprehensive tests (~3,900 lines)
- 80%+ test coverage
- Unit, integration, performance, security suites
- Load testing (up to 500 concurrent requests)
- Memory profiling and leak detection

## 📦 Installation

### Windows Desktop App (Easy Install)

This method uses a PowerShell script to install all dependencies (Git, Docker Desktop, Python) and create a simple desktop application to launch AI-Pal.

**Installation:**

1. **Download the Installer Script:**
   - [Install_AI_Pal_App.ps1](scripts/Install_AI_Pal_App.ps1)
   - Important: Right-click the link and select "Save as..." to download the file. Remember where you save it (e.g., your Downloads folder).

2. **Open PowerShell as Administrator:**
   - Click the Start menu
   - Type "PowerShell"
   - Right-click on "Windows PowerShell" and select "Run as administrator"

3. **Allow the Script to Run (for this session):**
   ```powershell
   Set-ExecutionPolicy -Scope Process -ExecutionPolicy Bypass
   ```

4. **Navigate to the Script and Run It:**
   ```powershell
   cd $HOME\Downloads
   .\Install_AI_Pal_App.ps1
   ```

5. **Follow the On-Screen Prompts:**
   - Press Enter to continue when the script starts
   - Approve all User Account Control (UAC) prompts for installing Git, Docker, and Python
   - Enter your `OPENAI_API_KEY` and `ANTHROPIC_API_KEY` when prompted (or press Enter to skip)
   - The script will create a new "AI-Pal" shortcut on your desktop

6. **Reboot Your Computer:**
   - **CRITICAL**: Once the script shows "Part 1 Complete! REBOOT REQUIRED", you must reboot your computer. This is required for Docker installation to finalize.

**How to Start AI-Pal:**

- After rebooting, double-click the "AI-Pal" icon on your desktop
- Click the "Start AI-Pal" button
- The app will automatically start Docker and launch AI-Pal
- Once running, the interface will open at http://localhost:8000
- To stop, click "Stop AI-Pal" or close the window

---

### macOS Desktop App (Easy Install)

This method uses a Terminal script to install all dependencies (Homebrew, Git, Docker Desktop, Python) and create a simple macOS application to launch AI-Pal.

**Installation:**

1. **Download the Installer Script:**
   - [Install_AI_Pal_App.sh](scripts/Install_AI_Pal_App.sh)
   - Important: Right-click the link and select "Save as..." to download. Save it to your Downloads folder.

2. **Open the Terminal:**
   - Go to Applications > Utilities > Terminal.app
   - Or press Cmd + Space, type "Terminal", and press Enter

3. **Navigate to the Script and Run It:**
   ```bash
   cd ~/Downloads
   chmod +x Install_AI_Pal_App.sh
   ./Install_AI_Pal_App.sh
   ```

4. **Follow the On-Screen Prompts:**
   - Enter your password if prompted (for Homebrew installation)
   - Approve any Docker installation prompts
   - Enter your `OPENAI_API_KEY` and `ANTHROPIC_API_KEY` when prompted (or press Enter to skip)
   - The script will create a new "AI-Pal.app" on your Desktop

**How to Start AI-Pal:**

- Find the "AI-Pal" app on your desktop (gray AppleScript icon)
- Double-click to open it
- Click the "Start AI-Pal" button
- The app will automatically start Docker and launch AI-Pal
- Once running, the interface will open at http://localhost:8000
- To stop, click "Stop AI-Pal" or close the window

---

### Manual Installation (All Platforms)

<<<<<<< HEAD
#### Prerequisites
- Python 3.9+ (tested on 3.11, 3.12, 3.13)
- 8GB+ RAM (16GB+ recommended)
- (Optional) CUDA-compatible GPU or Apple Silicon

#### Quick Start
=======
## Windows Desktop App (Easy Install)

This method uses a PowerShell script to install all dependencies (Git, Docker Desktop, Python) and create a simple desktop application to launch AI-Pal.

### Installation

1.  **Download the Installer Script:**
    * **[Install_AI_Pal_App.ps1](https://raw.githubusercontent.com/caseymrobbins/ai-pal/refs/heads/main/Install_AI_Pal_App.ps1)**
    * **Important:** Right-click the link and select **"Save as..."** or **"Save link as..."** to download the file. Remember where you save it (e.g., your `Downloads` folder).

2.  **Open PowerShell as Administrator:**
    * Click the Start menu.
    * Type `PowerShell`.
    * Right-click on "Windows PowerShell" and select **"Run as administrator"**.

3.  **Allow the Script to Run (for this session):**
    * In the blue Administrator PowerShell window, copy and paste the following command, then press Enter. This is necessary to get around Windows' default script security policy.
    ```powershell
    Set-ExecutionPolicy -Scope Process -ExecutionPolicy Bypass
    ```

4.  **Navigate to the Script and Run It:**
    * First, change to the directory where you saved the file. For example, if you saved it to your `Downloads` folder:
    ```powershell
    cd $HOME\Downloads
    ```
    * (If you saved it elsewhere, use `cd C:\path\to\your\folder`)
    * Now, run the script by typing its name and pressing Enter:
    ```powershell
    .\Install_AI_Pal_App.ps1
    ```

5.  **Follow the On-Screen Prompts:**
    * Press **Enter** to continue when the script starts.
    * You **must** approve all User Account Control (UAC) prompts that appear for installing Git, Docker, and Python.
    * When prompted, enter your `OPENAI_API_KEY` and `ANTHROPIC_API_KEY`. You can press Enter to skip either key.
    * The script will clone the repository and create a new "AI-Pal" shortcut on your desktop.

6.  **Reboot Your Computer:**
    * **CRITICAL:** Once the script shows "Part 1 Complete! REBOOT REQUIRED", you **must reboot your computer**. This is a one-time step required for the Docker installation to finalize.

### How to Start AI-Pal

1.  After your computer has rebooted, double-click the new **"AI-Pal"** icon on your desktop.
2.  A small application window will open. Click the **"Start AI-Pal"** button inside this window.
3.  The app will automatically start Docker Desktop in the background (if it's not already running) and wait for it to be ready. It will then build and launch the AI-Pal containers.
4.  Once the server is running, the window will automatically load the AI-Pal interface (http://localhost:8000).
5.  To stop the application, you can either click the **"Stop AI-Pal"** button in the app window or simply close the window, which will also shut down the containers.
   
## macOS Desktop App (Easy Install)

This method uses a Terminal script to install all dependencies (Homebrew, Git, Docker Desktop, Python) and create a simple macOS application to launch AI-Pal.

### Installation

1.  **Download the Installer Script:**
    * **[Install_AI_Pal_App.sh](https://raw.githubusercontent.com/caseymrobbins/ai-pal/refs/heads/main/Install_AI_Pal_App.sh)**
    * **Important:** Right-click the link and select **"Save as..."** or **"Save link as..."** to download the `Install_AI_Pal_App.sh` file. Save it to your `Downloads` folder.

2.  **Open the Terminal:**
    * Go to `Applications` > `Utilities` > `Terminal.app`.
    * Alternatively, press `Cmd + Space`, type `Terminal`, and press Enter.

3.  **Navigate to the Script and Run It:**
    * First, change to your Downloads folder:
        ```bash
        cd ~/Downloads
        ```
    * Next, make the script executable:
        ```bash
        chmod +x Install_AI_Pal_App.sh
        ```
    * Now, run the script:
        ```bash
        ./Install_AI_Pal_App.sh
        ```

4.  **Follow the On-Screen Prompts:**
    * The script will first check for **Homebrew**. If you don't have it, it will ask for your password to install it. This is safe and necessary.
    * It will then use Homebrew to install Docker Desktop, Git, and Python. This may take several minutes.
    * Approve any prompts from Docker as it installs.
    * When prompted in the terminal, enter your `OPENAI_API_KEY` and `ANTHROPIC_API_KEY`. You can press Enter to skip either key.
    * The script will clone the repository and create a new **"AI-Pal.app"** application on your Desktop.

### How to Start AI-Pal

1.  After the script is finished, find the new **"AI-Pal"** app on your desktop (it looks like a gray AppleScript icon).
2.  Double-click the "AI-Pal" app to open it.
3.  A small application window will open. Click the **"Start AI-Pal"** button inside this window.
4.  The app will automatically start Docker Desktop in the background (if it's not already running) and wait for it to be ready. It will then build and launch the AI-Pal containers.
5.  Once the server is running, the window will automatically load the AI-Pal interface (http://localhost:8000).
6.  To stop the application, you can either click the **"Stop AI-Pal"** button in the app window or simply close the window, which will also shut down the containers.


### Manual Quick Start Guide
>>>>>>> 734313ae

```bash
# Clone the repository
git clone https://github.com/caseymrobbins/ai-pal.git
cd ai-pal

# Create virtual environment
python -m venv .venv
source .venv/bin/activate  # On Windows: .venv\Scripts\activate

# Install dependencies
pip install -e .

# Initialize system (creates config directory)
mkdir -p ~/.ai-pal/data

# Set API keys (optional - local mode works without)
export ANTHROPIC_API_KEY="your-key-here"
export OPENAI_API_KEY="your-key-here"

# Run CLI
ai-pal status
```

### Hardware-Specific Setup

**For GPU users (NVIDIA):**
```bash
pip install -e . --extra-index-url https://download.pytorch.org/whl/cu118
```

**For Apple Silicon (M1/M2/M3):**
```bash
# PyTorch with Metal acceleration
pip install -e .
# MPS backend will be automatically detected
```

**For CPU-only:**
```bash
pip install -e .
# System will optimize for CPU execution
```

**For Windows:**
```bash
# Create virtual environment
python -m venv .venv
.venv\Scripts\activate

# Install dependencies
pip install -e .

# Initialize system (PowerShell)
mkdir $env:USERPROFILE\.ai-pal\data

# Set API keys (PowerShell)
$env:ANTHROPIC_API_KEY="your-key-here"
$env:OPENAI_API_KEY="your-key-here"

# Run CLI
ai-pal status
```

### Docker Installation

```bash
# Build image
docker build -t ai-pal:latest .

# Run container
docker run -it --rm \
  -e ANTHROPIC_API_KEY=$ANTHROPIC_API_KEY \
  -v ~/.ai-pal:/root/.ai-pal \
  ai-pal:latest ai-pal status

# Run API server
docker run -d -p 8000:8000 \
  -e ANTHROPIC_API_KEY=$ANTHROPIC_API_KEY \
  ai-pal:latest uvicorn ai_pal.api.main:app --host 0.0.0.0
```

### Kubernetes Deployment

```bash
# Apply manifests
kubectl apply -f k8s/configmap.yaml
kubectl apply -f k8s/secrets.yaml
kubectl apply -f k8s/deployment.yaml
kubectl apply -f k8s/service.yaml

# Check status
kubectl get pods -l app=ai-pal
kubectl logs -f deployment/ai-pal
```

## 🎯 Usage

### CLI Examples

```bash
# Check system health
ai-pal status

# Start working on a goal
ai-pal start "Write a research paper on AC-AI"
# FFE will:
# 1. Ingest goal and estimate value
# 2. Use 80/20 scoping to find high-impact tasks
# 3. Create 5 atomic blocks
# 4. Reframe tasks using your signature strengths
# 5. Track momentum and provide rewards

# Complete a task
ai-pal complete "Finished literature review section"
# Celebrates your win and updates progress tapestry

# Discover your personality
ai-pal personality discover
# Interactive assessment (10 questions)
# Discovers your 8 signature strengths

# View agency metrics
ai-pal ari
# Shows your Autonomy Retention Index across 7 dimensions

# Join a support group
ai-pal social create-group "PhD Students" --description "Dissertation support"
ai-pal social groups  # View all groups

# Learn by teaching
ai-pal teach start "Explain AC-AI framework"
# Student AI asks questions, you explain, system evaluates quality
```

### REST API Examples

```bash
# Start API server
uvicorn ai_pal.api.main:app --reload

# Health check
curl http://localhost:8000/health

# Create a goal (FFE)
curl -X POST http://localhost:8000/api/ffe/goals \
  -H "Content-Type: application/json" \
  -H "Authorization: Bearer your-token" \
  -d '{
    "user_id": "user123",
    "description": "Learn machine learning",
    "deadline": "2025-12-31T00:00:00Z",
    "importance": 8
  }'

# Get next FFE plan
curl http://localhost:8000/api/ffe/goals/{goal_id}/plan?user_id=user123

# Start personality discovery
curl -X POST http://localhost:8000/api/personality/discover/start \
  -H "Content-Type: application/json" \
  -d '{"user_id": "user123"}'

# View interactive docs
open http://localhost:8000/docs
```

### Python API

```python
from ai_pal.core.integrated_system import IntegratedACSystem
from ai_pal.core.config import SystemConfig

# Initialize system
config = SystemConfig(
    enable_social_features=True,
    enable_personality_discovery=True,
    enable_teaching_mode=True
)
system = IntegratedACSystem(config)

# Process a chat request
response = await system.process_request(
    user_id="user123",
    message="Help me break down this goal: Write a book",
    context={}
)

# Start FFE momentum loop
goal = await system.ffe_engine.goal_ingestor.ingest_goal(
    user_id="user123",
    description="Write a book about AI safety",
    importance=9
)

plan = await system.ffe_engine.create_5_block_plan(
    user_id="user123",
    goal_id=goal.goal_id
)

# Check agency metrics
ari_summary = system.ari_monitor.get_user_summary("user123")
print(f"Current ARI score: {ari_summary['current_ari']}")

# Discover personality
session = await system.ffe_engine.personality_discovery.start_discovery_session("user123")
question = await system.ffe_engine.personality_discovery.get_next_question(session.session_id)
print(f"Question: {question.question_text}")
```

## 🔧 Configuration

### Environment Variables

```bash
# API Keys (optional - local mode works without)
ANTHROPIC_API_KEY=sk-ant-...
OPENAI_API_KEY=sk-...

# Model Preferences
DEFAULT_MODEL_PROVIDER=anthropic  # anthropic, openai, local
OPTIMIZATION_STRATEGY=balanced    # speed, cost, quality, balanced

# Privacy Settings
ENABLE_PII_SCRUBBING=true
DIFFERENTIAL_PRIVACY_EPSILON=1.0
DIFFERENTIAL_PRIVACY_DELTA=1e-5

# Data Storage
DATA_DIR=~/.ai-pal/data
MAX_CONTEXT_TOKENS=4096
HISTORY_RETENTION_DAYS=90

# Priority 3 Features
ENABLE_SOCIAL_FEATURES=true
ENABLE_PERSONALITY_DISCOVERY=true
ENABLE_TEACHING_MODE=true

# Monitoring
ARI_DELTA_THRESHOLD=-0.1        # Alert if agency drops below this
EDM_MAX_UNRESOLVED_DEBT=50      # Max unresolved epistemic debt
ENABLE_PROMETHEUS_METRICS=true
```

### SystemConfig (Python)

```python
from ai_pal.core.config import SystemConfig

config = SystemConfig(
    # Phase 1: Gates
    enable_gates=True,
    enable_tribunal=True,

    # Phase 2: Monitoring
    enable_ari=True,
    enable_edm=True,
    enable_self_improvement=True,

    # Phase 3: Advanced
    enable_privacy=True,
    enable_context=True,
    enable_orchestration=True,
    enable_dashboard=True,

    # Phase 5: FFE
    enable_ffe=True,

    # Priority 3: Advanced Features
    enable_social_features=True,
    enable_personality_discovery=True,
    enable_teaching_mode=True,

    # Storage
    data_dir=Path.home() / ".ai-pal" / "data"
)
```

## 📊 Agency Metrics

AI-PAL tracks how it affects your autonomy with the **Autonomy Retention Index (ARI)**:

### 7 Dimensions Tracked:

1. **Decision Quality** (0-1): How well you make decisions
2. **Skill Development** (0-1): Are you learning or depending?
3. **AI Reliance** (0-1): Healthy use vs. unhealthy dependency
4. **Bottleneck Resolution** (0-1): Can you solve problems independently?
5. **User Confidence** (0-1): Do you feel capable?
6. **Engagement** (0-1): Are you actively participating?
7. **Autonomy Perception** (0-1): Do you feel in control?

**ARI Score** = Average of 7 dimensions

- **0.9-1.0**: Excellent - High autonomy
- **0.7-0.9**: Good - Healthy use
- **0.5-0.7**: Warning - Approaching dependency
- **< 0.5**: Critical - Agency floor breached (system pauses)

### View Metrics:

```bash
# CLI
ai-pal ari

# API
curl http://localhost:8000/api/ari/summary?user_id=user123

# Dashboard
ai-pal status  # Shows summary stats
```

## 🛡️ Ethics & Safety

### Circuit Breakers

System automatically pauses if:
- **Agency floor breached**: Any dimension < 0.5
- **Epistemic debt critical**: >50 unresolved high-severity debts
- **Gate violation**: Any of Four Gates fails post-audit
- **BHIR threshold**: Beyond-Horizon Impact Ratio ≤ 1.0

### Humanity Override

Always maintain control:

```bash
# Override an AI decision
ai-pal override --action <action_id> --reason "I disagree because..."

# Appeal a gate decision
ai-pal appeal --decision <decision_id> --justification "..."

# Emergency shutdown
ai-pal emergency-stop
```

### Audit Trail

All significant actions are logged:

```bash
# View audit log
ai-pal audit --days 7 --event-type gate_evaluation

# Export audit trail
ai-pal audit export --format json --output audit.json
```

## 🧪 Testing

```bash
# Run all tests
pytest

# Run with coverage
pytest --cov=ai_pal --cov-report=html

# Run specific suites
pytest tests/unit/              # Unit tests (40 tests)
pytest tests/integration/       # Integration tests (15 tests)
pytest tests/performance/       # Performance tests (18 tests)
pytest tests/security/          # Security tests (20 tests)

# Run FFE tests
pytest tests/test_ffe_e2e.py -v

# Run gate validation
pytest tests/unit/test_gate_system.py -v

# Load testing
pytest tests/performance/test_load_and_performance.py -v
```

### Test Coverage

Current: **80%+**

- Unit tests: 87 tests covering core components
- Integration tests: 15 tests for cross-phase workflows
- Performance tests: 18 tests with latency/throughput benchmarks
- Security tests: 20 tests for attack vectors
- FFE tests: 40 tests for goal achievement system

## 🗺️ Roadmap

### ✅ Phase 1-5: Core System (COMPLETE)
- [x] Gate System with Four Gates enforcement
- [x] AHO Tribunal with multi-stakeholder voting
- [x] ARI Monitor (7 dimensions tracked)
- [x] EDM Monitor (epistemic debt detection)
- [x] Self-Improvement Loop
- [x] Advanced Privacy Manager
- [x] Enhanced Context Manager
- [x] Multi-Model Orchestrator (5 models)
- [x] Agency Dashboard
- [x] Fractal Flow Engine (FFE)
- [x] All 7 FFE components operational

### ✅ Phase 6: User Interfaces (COMPLETE)
- [x] Phase 6.1: Progress Tapestry, Signature Strength Interface, Epic Meaning
- [x] Phase 6.2: Protégé Pipeline (learn-by-teaching), Curiosity Compass
- [x] Phase 6.3: Social features, personality discovery, teaching mode

### ✅ Production Readiness (COMPLETE)
- [x] Real model execution (Anthropic, OpenAI, Local)
- [x] AI-powered FFE components (vs templates)
- [x] Advanced ARI-FFE integration
- [x] Comprehensive testing (180 tests, 80%+ coverage)
- [x] Full Phase 1 implementation (plugins, security, CI/CD)
- [x] CLI Application (11 commands)
- [x] REST API (23 endpoints with FastAPI)
- [x] Docker & Kubernetes deployment
- [x] Observability (Prometheus, Grafana, structured logging)

### 🔨 Priority 3: Optional Enhancements (In Progress)
- [x] Social features (privacy-first)
- [x] Advanced personality profiling
- [x] CLI and REST API
- [ ] Dashboard enhancements (visualizations, predictive analytics)
- [ ] Performance optimization (database, Redis caching)
- [ ] Web UI (React dashboard)

### 📅 Future (Planned)
- [ ] Mobile applications (iOS, Android)
- [ ] Federated learning across instances
- [ ] Advanced dream module capabilities
- [ ] Community plugin marketplace
- [ ] Multi-language support
- [ ] Voice interface

## 🤝 Contributing

We welcome contributions! See [CONTRIBUTING.md](CONTRIBUTING.md) for guidelines.

### Development Setup

```bash
# Install development dependencies
pip install -e ".[dev]"

# Install pre-commit hooks
pre-commit install

# Run linting
ruff check src/
black --check src/

# Run type checking
mypy src/ai_pal/

# Run tests before committing
pytest --cov=ai_pal
```

### Key Areas Needing Help
- Dashboard visualizations (Plotly, D3.js)
- Performance optimization (database migrations)
- Additional LLM provider integrations
- Mobile app development
- Documentation improvements
- Translation to other languages

## 📚 Documentation

Full documentation available in [docs/](docs/):

- [Architecture Guide](docs/ARCHITECTURE.md) - System design and components
- [FFE Developer Guide](docs/FFE_DEVELOPER_GUIDE.md) - Fractal Flow Engine internals
- [AC-AI Framework](docs/AC_AI_FRAMEWORK.md) - Agency Calculus implementation
- [API Reference](docs/API_REFERENCE.md) - Complete API documentation
- [Privacy & Security](docs/PRIVACY_SECURITY.md) - Security architecture
- [Deployment Guide](docs/DEPLOYMENT.md) - Production deployment
- [Plugin Development](docs/PLUGIN_DEVELOPMENT.md) - Writing plugins

## 📄 License

MIT License - see [LICENSE](LICENSE) for details.

## 🙏 Acknowledgments

- **Agency Calculus for AI (AC-AI)** framework by Casey Robbins
- **Constitutional AI** principles from Anthropic
- **Fractal Flow Design** inspired by Flow theory (Csikszentmihalyi) and Atomic Habits (Clear)
- **Privacy Technology**: Microsoft Presidio, differential privacy
- **LLM Support**: Anthropic Claude, OpenAI GPT, Ollama
- **Python Ecosystem**: FastAPI, Typer, Rich, Pydantic, pytest

## 💬 Support

- **Issues**: [GitHub Issues](https://github.com/caseymrobbins/ai-pal/issues)
- **Discussions**: [GitHub Discussions](https://github.com/caseymrobbins/ai-pal/discussions)
- **Security**: Report vulnerabilities to security@aipal.dev
- **Documentation**: [Read the Docs](https://ai-pal.readthedocs.io)

## 🎯 Current Status

**Version**: 1.0.0-beta
**Stability**: Production Ready (98% complete)
**Test Coverage**: 80%+
**Total Code**: 70+ files, ~20,000+ lines
**Tests**: 180 comprehensive tests

---

**Built with ❤️ for human agency, autonomy, and flourishing**

*"The best AI is the one that makes itself less necessary over time."*<|MERGE_RESOLUTION|>--- conflicted
+++ resolved
@@ -305,14 +305,6 @@
 
 ### Manual Installation (All Platforms)
 
-<<<<<<< HEAD
-#### Prerequisites
-- Python 3.9+ (tested on 3.11, 3.12, 3.13)
-- 8GB+ RAM (16GB+ recommended)
-- (Optional) CUDA-compatible GPU or Apple Silicon
-
-#### Quick Start
-=======
 ## Windows Desktop App (Easy Install)
 
 This method uses a PowerShell script to install all dependencies (Git, Docker Desktop, Python) and create a simple desktop application to launch AI-Pal.
@@ -408,7 +400,6 @@
 
 
 ### Manual Quick Start Guide
->>>>>>> 734313ae
 
 ```bash
 # Clone the repository
